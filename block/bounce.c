/* bounce buffer handling for block devices
 *
 * - Split from highmem.c
 */

#define pr_fmt(fmt) KBUILD_MODNAME ": " fmt

#include <linux/mm.h>
#include <linux/export.h>
#include <linux/swap.h>
#include <linux/gfp.h>
#include <linux/bio.h>
#include <linux/pagemap.h>
#include <linux/mempool.h>
#include <linux/blkdev.h>
#include <linux/backing-dev.h>
#include <linux/init.h>
#include <linux/hash.h>
#include <linux/highmem.h>
#include <linux/bootmem.h>
#include <linux/printk.h>
#include <asm/tlbflush.h>

#include <trace/events/block.h>

#define POOL_SIZE	64
#define ISA_POOL_SIZE	16

static mempool_t *page_pool, *isa_page_pool;

#if defined(CONFIG_HIGHMEM) || defined(CONFIG_NEED_BOUNCE_POOL)
static __init int init_emergency_pool(void)
{
#if defined(CONFIG_HIGHMEM) && !defined(CONFIG_MEMORY_HOTPLUG)
	if (max_pfn <= max_low_pfn)
		return 0;
#endif

	page_pool = mempool_create_page_pool(POOL_SIZE, 0);
	BUG_ON(!page_pool);
	pr_info("pool size: %d pages\n", POOL_SIZE);

	return 0;
}

__initcall(init_emergency_pool);
#endif

#ifdef CONFIG_HIGHMEM
/*
 * highmem version, map in to vec
 */
static void bounce_copy_vec(struct bio_vec *to, unsigned char *vfrom)
{
	unsigned long flags;
	unsigned char *vto;

	local_irq_save(flags);
	vto = kmap_atomic(to->bv_page);
	memcpy(vto + to->bv_offset, vfrom, to->bv_len);
	kunmap_atomic(vto);
	local_irq_restore(flags);
}

#else /* CONFIG_HIGHMEM */

#define bounce_copy_vec(to, vfrom)	\
	memcpy(page_address((to)->bv_page) + (to)->bv_offset, vfrom, (to)->bv_len)

#endif /* CONFIG_HIGHMEM */

/*
 * allocate pages in the DMA region for the ISA pool
 */
static void *mempool_alloc_pages_isa(gfp_t gfp_mask, void *data)
{
	return mempool_alloc_pages(gfp_mask | GFP_DMA, data);
}

/*
 * gets called "every" time someone init's a queue with BLK_BOUNCE_ISA
 * as the max address, so check if the pool has already been created.
 */
int init_emergency_isa_pool(void)
{
	if (isa_page_pool)
		return 0;

	isa_page_pool = mempool_create(ISA_POOL_SIZE, mempool_alloc_pages_isa,
				       mempool_free_pages, (void *) 0);
	BUG_ON(!isa_page_pool);

	pr_info("isa pool size: %d pages\n", ISA_POOL_SIZE);
	return 0;
}

/*
 * Simple bounce buffer support for highmem pages. Depending on the
 * queue gfp mask set, *to may or may not be a highmem page. kmap it
 * always, it will do the Right Thing
 */
static void copy_to_high_bio_irq(struct bio *to, struct bio *from)
{
	unsigned char *vfrom;
	struct bio_vec tovec, *fromvec = from->bi_io_vec;
	struct bvec_iter iter;

	bio_for_each_segment(tovec, to, iter) {
		if (tovec.bv_page != fromvec->bv_page) {
			/*
			 * fromvec->bv_offset and fromvec->bv_len might have
			 * been modified by the block layer, so use the original
			 * copy, bounce_copy_vec already uses tovec->bv_len
			 */
			vfrom = page_address(fromvec->bv_page) +
				tovec.bv_offset;

			bounce_copy_vec(&tovec, vfrom);
			flush_dcache_page(tovec.bv_page);
		}

		fromvec++;
	}
}

static void bounce_end_io(struct bio *bio, mempool_t *pool)
{
	struct bio *bio_orig = bio->bi_private;
	struct bio_vec *bvec, *org_vec;
	int i;
	int start = bio_orig->bi_iter.bi_idx;

	/*
	 * free up bounce indirect pages used
	 */
	bio_for_each_segment_all(bvec, bio, i) {
		org_vec = bio_orig->bi_io_vec + i + start;

		if (bvec->bv_page == org_vec->bv_page)
			continue;

		dec_zone_page_state(bvec->bv_page, NR_BOUNCE);
		mempool_free(bvec->bv_page, pool);
	}

	bio_orig->bi_error = bio->bi_error;
	bio_endio(bio_orig);
	bio_put(bio);
}

static void bounce_end_io_write(struct bio *bio)
{
	bounce_end_io(bio, page_pool);
}

static void bounce_end_io_write_isa(struct bio *bio)
{

	bounce_end_io(bio, isa_page_pool);
}

static void __bounce_end_io_read(struct bio *bio, mempool_t *pool)
{
	struct bio *bio_orig = bio->bi_private;

	if (!bio->bi_error)
		copy_to_high_bio_irq(bio_orig, bio);

	bounce_end_io(bio, pool);
<<<<<<< HEAD
}

static void bounce_end_io_read(struct bio *bio)
{
	__bounce_end_io_read(bio, page_pool);
}

static void bounce_end_io_read_isa(struct bio *bio)
{
	__bounce_end_io_read(bio, isa_page_pool);
}

=======
}

static void bounce_end_io_read(struct bio *bio)
{
	__bounce_end_io_read(bio, page_pool);
}

static void bounce_end_io_read_isa(struct bio *bio)
{
	__bounce_end_io_read(bio, isa_page_pool);
}

>>>>>>> 9f30a04d
static void __blk_queue_bounce(struct request_queue *q, struct bio **bio_orig,
			       mempool_t *pool)
{
	struct bio *bio;
	int rw = bio_data_dir(*bio_orig);
	struct bio_vec *to, from;
	struct bvec_iter iter;
	unsigned i;

	bio_for_each_segment(from, *bio_orig, iter)
		if (page_to_pfn(from.bv_page) > queue_bounce_pfn(q))
			goto bounce;

	return;
bounce:
	bio = bio_clone_bioset(*bio_orig, GFP_NOIO, fs_bio_set);

	bio_for_each_segment_all(to, bio, i) {
		struct page *page = to->bv_page;

		if (page_to_pfn(page) <= queue_bounce_pfn(q))
			continue;

		to->bv_page = mempool_alloc(pool, q->bounce_gfp);
		inc_zone_page_state(to->bv_page, NR_BOUNCE);

		if (rw == WRITE) {
			char *vto, *vfrom;

			flush_dcache_page(page);

			vto = page_address(to->bv_page) + to->bv_offset;
			vfrom = kmap_atomic(page) + to->bv_offset;
			memcpy(vto, vfrom, to->bv_len);
			kunmap_atomic(vfrom);
		}
	}

	trace_block_bio_bounce(q, *bio_orig);

	bio->bi_flags |= (1 << BIO_BOUNCED);

	if (pool == page_pool) {
		bio->bi_end_io = bounce_end_io_write;
		if (rw == READ)
			bio->bi_end_io = bounce_end_io_read;
	} else {
		bio->bi_end_io = bounce_end_io_write_isa;
		if (rw == READ)
			bio->bi_end_io = bounce_end_io_read_isa;
	}

	bio->bi_private = *bio_orig;
	*bio_orig = bio;
}

void blk_queue_bounce(struct request_queue *q, struct bio **bio_orig)
{
	mempool_t *pool;

	/*
	 * Data-less bio, nothing to bounce
	 */
	if (!bio_has_data(*bio_orig))
		return;

	/*
	 * for non-isa bounce case, just check if the bounce pfn is equal
	 * to or bigger than the highest pfn in the system -- in that case,
	 * don't waste time iterating over bio segments
	 */
	if (!(q->bounce_gfp & GFP_DMA)) {
		if (queue_bounce_pfn(q) >= blk_max_pfn)
			return;
		pool = page_pool;
	} else {
		BUG_ON(!isa_page_pool);
		pool = isa_page_pool;
	}

	/*
	 * slow path
	 */
	__blk_queue_bounce(q, bio_orig, pool);
}

EXPORT_SYMBOL(blk_queue_bounce);<|MERGE_RESOLUTION|>--- conflicted
+++ resolved
@@ -167,7 +167,6 @@
 		copy_to_high_bio_irq(bio_orig, bio);
 
 	bounce_end_io(bio, pool);
-<<<<<<< HEAD
 }
 
 static void bounce_end_io_read(struct bio *bio)
@@ -180,20 +179,6 @@
 	__bounce_end_io_read(bio, isa_page_pool);
 }
 
-=======
-}
-
-static void bounce_end_io_read(struct bio *bio)
-{
-	__bounce_end_io_read(bio, page_pool);
-}
-
-static void bounce_end_io_read_isa(struct bio *bio)
-{
-	__bounce_end_io_read(bio, isa_page_pool);
-}
-
->>>>>>> 9f30a04d
 static void __blk_queue_bounce(struct request_queue *q, struct bio **bio_orig,
 			       mempool_t *pool)
 {
