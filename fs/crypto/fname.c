// SPDX-License-Identifier: GPL-2.0
/*
 * This contains functions for filename crypto management
 *
 * Copyright (C) 2015, Google, Inc.
 * Copyright (C) 2015, Motorola Mobility
 *
 * Written by Uday Savagaonkar, 2014.
 * Modified by Jaegeuk Kim, 2015.
 *
 * This has not yet undergone a rigorous security audit.
 */

#include <linux/scatterlist.h>
#include <linux/ratelimit.h>
#include <crypto/skcipher.h>
#include "fscrypt_private.h"

<<<<<<< HEAD
=======
static inline bool fscrypt_is_dot_dotdot(const struct qstr *str)
{
	if (str->len == 1 && str->name[0] == '.')
		return true;

	if (str->len == 2 && str->name[0] == '.' && str->name[1] == '.')
		return true;

	return false;
}

>>>>>>> 661e50bc
/**
 * fname_encrypt() - encrypt a filename
 *
 * The output buffer must be at least as large as the input buffer.
 * Any extra space is filled with NUL padding before encryption.
 *
 * Return: 0 on success, -errno on failure
 */
int fname_encrypt(struct inode *inode, const struct qstr *iname,
		  u8 *out, unsigned int olen)
{
	struct skcipher_request *req = NULL;
	DECLARE_CRYPTO_WAIT(wait);
<<<<<<< HEAD
	struct fscrypt_info *ci = inode->i_crypt_info;
	struct crypto_skcipher *tfm = ci->ci_ctfm;
=======
	struct crypto_skcipher *tfm = inode->i_crypt_info->ci_ctfm;
>>>>>>> 661e50bc
	int res = 0;
	char iv[FS_CRYPTO_BLOCK_SIZE];
	struct scatterlist sg;

	/*
	 * Copy the filename to the output buffer for encrypting in-place and
	 * pad it with the needed number of NUL bytes.
	 */
	if (WARN_ON(olen < iname->len))
		return -ENOBUFS;
	memcpy(out, iname->name, iname->len);
	memset(out + iname->len, 0, olen - iname->len);

	/* Initialize the IV */
	memset(iv, 0, FS_CRYPTO_BLOCK_SIZE);

	/* Set up the encryption request */
	req = skcipher_request_alloc(tfm, GFP_NOFS);
	if (!req) {
		printk_ratelimited(KERN_ERR
			"%s: skcipher_request_alloc() failed\n", __func__);
		return -ENOMEM;
	}
	skcipher_request_set_callback(req,
			CRYPTO_TFM_REQ_MAY_BACKLOG | CRYPTO_TFM_REQ_MAY_SLEEP,
			crypto_req_done, &wait);
<<<<<<< HEAD
	sg_init_one(&sg, oname->name, cryptlen);
	skcipher_request_set_crypt(req, &sg, &sg, cryptlen, iv);
=======
	sg_init_one(&sg, out, olen);
	skcipher_request_set_crypt(req, &sg, &sg, olen, iv);
>>>>>>> 661e50bc

	/* Do the encryption */
	res = crypto_wait_req(crypto_skcipher_encrypt(req), &wait);
	skcipher_request_free(req);
	if (res < 0) {
		printk_ratelimited(KERN_ERR
				"%s: Error (error code %d)\n", __func__, res);
		return res;
	}

	return 0;
}

/**
 * fname_decrypt() - decrypt a filename
 *
 * The caller must have allocated sufficient memory for the @oname string.
 *
 * Return: 0 on success, -errno on failure
 */
static int fname_decrypt(struct inode *inode,
				const struct fscrypt_str *iname,
				struct fscrypt_str *oname)
{
	struct skcipher_request *req = NULL;
	DECLARE_CRYPTO_WAIT(wait);
	struct scatterlist src_sg, dst_sg;
	struct fscrypt_info *ci = inode->i_crypt_info;
	struct crypto_skcipher *tfm = ci->ci_ctfm;
	int res = 0;
	char iv[FS_CRYPTO_BLOCK_SIZE];
	unsigned lim;

	lim = inode->i_sb->s_cop->max_namelen(inode);
	if (iname->len <= 0 || iname->len > lim)
		return -EIO;

	/* Allocate request */
	req = skcipher_request_alloc(tfm, GFP_NOFS);
	if (!req) {
		printk_ratelimited(KERN_ERR
			"%s: crypto_request_alloc() failed\n",  __func__);
		return -ENOMEM;
	}
	skcipher_request_set_callback(req,
		CRYPTO_TFM_REQ_MAY_BACKLOG | CRYPTO_TFM_REQ_MAY_SLEEP,
		crypto_req_done, &wait);

	/* Initialize IV */
	memset(iv, 0, FS_CRYPTO_BLOCK_SIZE);

	/* Create decryption request */
	sg_init_one(&src_sg, iname->name, iname->len);
	sg_init_one(&dst_sg, oname->name, oname->len);
	skcipher_request_set_crypt(req, &src_sg, &dst_sg, iname->len, iv);
	res = crypto_wait_req(crypto_skcipher_decrypt(req), &wait);
	skcipher_request_free(req);
	if (res < 0) {
		printk_ratelimited(KERN_ERR
				"%s: Error (error code %d)\n", __func__, res);
		return res;
	}

	oname->len = strnlen(oname->name, iname->len);
	return 0;
}

static const char *lookup_table =
	"ABCDEFGHIJKLMNOPQRSTUVWXYZabcdefghijklmnopqrstuvwxyz0123456789+,";

#define BASE64_CHARS(nbytes)	DIV_ROUND_UP((nbytes) * 4, 3)

/**
 * digest_encode() -
 *
 * Encodes the input digest using characters from the set [a-zA-Z0-9_+].
 * The encoded string is roughly 4/3 times the size of the input string.
 */
static int digest_encode(const char *src, int len, char *dst)
{
	int i = 0, bits = 0, ac = 0;
	char *cp = dst;

	while (i < len) {
		ac += (((unsigned char) src[i]) << bits);
		bits += 8;
		do {
			*cp++ = lookup_table[ac & 0x3f];
			ac >>= 6;
			bits -= 6;
		} while (bits >= 6);
		i++;
	}
	if (bits)
		*cp++ = lookup_table[ac & 0x3f];
	return cp - dst;
}

static int digest_decode(const char *src, int len, char *dst)
{
	int i = 0, bits = 0, ac = 0;
	const char *p;
	char *cp = dst;

	while (i < len) {
		p = strchr(lookup_table, src[i]);
		if (p == NULL || src[i] == 0)
			return -2;
		ac += (p - lookup_table) << bits;
		bits += 6;
		if (bits >= 8) {
			*cp++ = ac & 0xff;
			ac >>= 8;
			bits -= 8;
		}
		i++;
	}
	if (ac)
		return -1;
	return cp - dst;
}

bool fscrypt_fname_encrypted_size(const struct inode *inode, u32 orig_len,
				  u32 max_len, u32 *encrypted_len_ret)
{
	int padding = 4 << (inode->i_crypt_info->ci_flags &
			    FS_POLICY_FLAGS_PAD_MASK);
	u32 encrypted_len;

	if (orig_len > max_len)
		return false;
	encrypted_len = max(orig_len, (u32)FS_CRYPTO_BLOCK_SIZE);
	encrypted_len = round_up(encrypted_len, padding);
	*encrypted_len_ret = min(encrypted_len, max_len);
	return true;
}

/**
 * fscrypt_fname_alloc_buffer - allocate a buffer for presented filenames
 *
 * Allocate a buffer that is large enough to hold any decrypted or encoded
 * filename (null-terminated), for the given maximum encrypted filename length.
 *
 * Return: 0 on success, -errno on failure
 */
int fscrypt_fname_alloc_buffer(const struct inode *inode,
			       u32 max_encrypted_len,
			       struct fscrypt_str *crypto_str)
{
	const u32 max_encoded_len =
		max_t(u32, BASE64_CHARS(FSCRYPT_FNAME_MAX_UNDIGESTED_SIZE),
		      1 + BASE64_CHARS(sizeof(struct fscrypt_digested_name)));
	u32 max_presented_len;

	max_presented_len = max(max_encoded_len, max_encrypted_len);

	crypto_str->name = kmalloc(max_presented_len + 1, GFP_NOFS);
	if (!crypto_str->name)
		return -ENOMEM;
	crypto_str->len = max_presented_len;
	return 0;
}
EXPORT_SYMBOL(fscrypt_fname_alloc_buffer);

/**
 * fscrypt_fname_free_buffer - free the buffer for presented filenames
 *
 * Free the buffer allocated by fscrypt_fname_alloc_buffer().
 */
void fscrypt_fname_free_buffer(struct fscrypt_str *crypto_str)
{
	if (!crypto_str)
		return;
	kfree(crypto_str->name);
	crypto_str->name = NULL;
}
EXPORT_SYMBOL(fscrypt_fname_free_buffer);

/**
 * fscrypt_fname_disk_to_usr() - converts a filename from disk space to user
 * space
 *
 * The caller must have allocated sufficient memory for the @oname string.
 *
 * If the key is available, we'll decrypt the disk name; otherwise, we'll encode
 * it for presentation.  Short names are directly base64-encoded, while long
 * names are encoded in fscrypt_digested_name format.
 *
 * Return: 0 on success, -errno on failure
 */
int fscrypt_fname_disk_to_usr(struct inode *inode,
			u32 hash, u32 minor_hash,
			const struct fscrypt_str *iname,
			struct fscrypt_str *oname)
{
	const struct qstr qname = FSTR_TO_QSTR(iname);
	struct fscrypt_digested_name digested_name;

	if (fscrypt_is_dot_dotdot(&qname)) {
		oname->name[0] = '.';
		oname->name[iname->len - 1] = '.';
		oname->len = iname->len;
		return 0;
	}

	if (iname->len < FS_CRYPTO_BLOCK_SIZE)
		return -EUCLEAN;

	if (inode->i_crypt_info)
		return fname_decrypt(inode, iname, oname);

	if (iname->len <= FSCRYPT_FNAME_MAX_UNDIGESTED_SIZE) {
		oname->len = digest_encode(iname->name, iname->len,
					   oname->name);
		return 0;
	}
	if (hash) {
		digested_name.hash = hash;
		digested_name.minor_hash = minor_hash;
	} else {
		digested_name.hash = 0;
		digested_name.minor_hash = 0;
	}
	memcpy(digested_name.digest,
	       FSCRYPT_FNAME_DIGEST(iname->name, iname->len),
	       FSCRYPT_FNAME_DIGEST_SIZE);
	oname->name[0] = '_';
	oname->len = 1 + digest_encode((const char *)&digested_name,
				       sizeof(digested_name), oname->name + 1);
	return 0;
}
EXPORT_SYMBOL(fscrypt_fname_disk_to_usr);

/**
 * fscrypt_setup_filename() - prepare to search a possibly encrypted directory
 * @dir: the directory that will be searched
 * @iname: the user-provided filename being searched for
 * @lookup: 1 if we're allowed to proceed without the key because it's
 *	->lookup() or we're finding the dir_entry for deletion; 0 if we cannot
 *	proceed without the key because we're going to create the dir_entry.
 * @fname: the filename information to be filled in
 *
 * Given a user-provided filename @iname, this function sets @fname->disk_name
 * to the name that would be stored in the on-disk directory entry, if possible.
 * If the directory is unencrypted this is simply @iname.  Else, if we have the
 * directory's encryption key, then @iname is the plaintext, so we encrypt it to
 * get the disk_name.
 *
 * Else, for keyless @lookup operations, @iname is the presented ciphertext, so
 * we decode it to get either the ciphertext disk_name (for short names) or the
 * fscrypt_digested_name (for long names).  Non-@lookup operations will be
 * impossible in this case, so we fail them with ENOKEY.
 *
 * If successful, fscrypt_free_filename() must be called later to clean up.
 *
 * Return: 0 on success, -errno on failure
 */
int fscrypt_setup_filename(struct inode *dir, const struct qstr *iname,
			      int lookup, struct fscrypt_name *fname)
{
	int ret;
	int digested;

	memset(fname, 0, sizeof(struct fscrypt_name));
	fname->usr_fname = iname;

	if (!IS_ENCRYPTED(dir) || fscrypt_is_dot_dotdot(iname)) {
		fname->disk_name.name = (unsigned char *)iname->name;
		fname->disk_name.len = iname->len;
		return 0;
	}
	ret = fscrypt_get_encryption_info(dir);
	if (ret && ret != -EOPNOTSUPP)
		return ret;

	if (dir->i_crypt_info) {
		if (!fscrypt_fname_encrypted_size(dir, iname->len,
						  dir->i_sb->s_cop->max_namelen(dir),
						  &fname->crypto_buf.len))
			return -ENAMETOOLONG;
		fname->crypto_buf.name = kmalloc(fname->crypto_buf.len,
						 GFP_NOFS);
		if (!fname->crypto_buf.name)
			return -ENOMEM;

		ret = fname_encrypt(dir, iname, fname->crypto_buf.name,
				    fname->crypto_buf.len);
		if (ret)
			goto errout;
		fname->disk_name.name = fname->crypto_buf.name;
		fname->disk_name.len = fname->crypto_buf.len;
		return 0;
	}
	if (!lookup)
		return -ENOKEY;

	/*
	 * We don't have the key and we are doing a lookup; decode the
	 * user-supplied name
	 */
	if (iname->name[0] == '_') {
		if (iname->len !=
		    1 + BASE64_CHARS(sizeof(struct fscrypt_digested_name)))
			return -ENOENT;
		digested = 1;
	} else {
		if (iname->len >
		    BASE64_CHARS(FSCRYPT_FNAME_MAX_UNDIGESTED_SIZE))
			return -ENOENT;
		digested = 0;
	}

	fname->crypto_buf.name =
		kmalloc(max_t(size_t, FSCRYPT_FNAME_MAX_UNDIGESTED_SIZE,
			      sizeof(struct fscrypt_digested_name)),
			GFP_KERNEL);
	if (fname->crypto_buf.name == NULL)
		return -ENOMEM;

	ret = digest_decode(iname->name + digested, iname->len - digested,
				fname->crypto_buf.name);
	if (ret < 0) {
		ret = -ENOENT;
		goto errout;
	}
	fname->crypto_buf.len = ret;
	if (digested) {
		const struct fscrypt_digested_name *n =
			(const void *)fname->crypto_buf.name;
		fname->hash = n->hash;
		fname->minor_hash = n->minor_hash;
	} else {
		fname->disk_name.name = fname->crypto_buf.name;
		fname->disk_name.len = fname->crypto_buf.len;
	}
	return 0;

errout:
	kfree(fname->crypto_buf.name);
	return ret;
}
EXPORT_SYMBOL(fscrypt_setup_filename);<|MERGE_RESOLUTION|>--- conflicted
+++ resolved
@@ -16,8 +16,6 @@
 #include <crypto/skcipher.h>
 #include "fscrypt_private.h"
 
-<<<<<<< HEAD
-=======
 static inline bool fscrypt_is_dot_dotdot(const struct qstr *str)
 {
 	if (str->len == 1 && str->name[0] == '.')
@@ -29,7 +27,6 @@
 	return false;
 }
 
->>>>>>> 661e50bc
 /**
  * fname_encrypt() - encrypt a filename
  *
@@ -43,12 +40,7 @@
 {
 	struct skcipher_request *req = NULL;
 	DECLARE_CRYPTO_WAIT(wait);
-<<<<<<< HEAD
-	struct fscrypt_info *ci = inode->i_crypt_info;
-	struct crypto_skcipher *tfm = ci->ci_ctfm;
-=======
 	struct crypto_skcipher *tfm = inode->i_crypt_info->ci_ctfm;
->>>>>>> 661e50bc
 	int res = 0;
 	char iv[FS_CRYPTO_BLOCK_SIZE];
 	struct scatterlist sg;
@@ -75,13 +67,8 @@
 	skcipher_request_set_callback(req,
 			CRYPTO_TFM_REQ_MAY_BACKLOG | CRYPTO_TFM_REQ_MAY_SLEEP,
 			crypto_req_done, &wait);
-<<<<<<< HEAD
-	sg_init_one(&sg, oname->name, cryptlen);
-	skcipher_request_set_crypt(req, &sg, &sg, cryptlen, iv);
-=======
 	sg_init_one(&sg, out, olen);
 	skcipher_request_set_crypt(req, &sg, &sg, olen, iv);
->>>>>>> 661e50bc
 
 	/* Do the encryption */
 	res = crypto_wait_req(crypto_skcipher_encrypt(req), &wait);
