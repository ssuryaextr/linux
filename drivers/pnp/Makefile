--- conflicted
+++ resolved
@@ -6,15 +6,7 @@
 
 obj-$(CONFIG_PNPACPI)		+= pnpacpi/
 obj-$(CONFIG_PNPBIOS)		+= pnpbios/
-<<<<<<< HEAD
-obj-$(CONFIG_ISAPNP)		+= isapnp/
-=======
 obj-$(CONFIG_ISAPNP)		+= isapnp/
 
 # pnp_system_init goes after pnpacpi/pnpbios init
-obj-y				+= system.o
-
-ifeq ($(CONFIG_PNP_DEBUG),y)
-EXTRA_CFLAGS += -DDEBUG
-endif
->>>>>>> 2515ddc6
+obj-y				+= system.o