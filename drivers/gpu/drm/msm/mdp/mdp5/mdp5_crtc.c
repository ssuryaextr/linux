/*
 * Copyright (c) 2014-2015 The Linux Foundation. All rights reserved.
 * Copyright (C) 2013 Red Hat
 * Author: Rob Clark <robdclark@gmail.com>
 *
 * This program is free software; you can redistribute it and/or modify it
 * under the terms of the GNU General Public License version 2 as published by
 * the Free Software Foundation.
 *
 * This program is distributed in the hope that it will be useful, but WITHOUT
 * ANY WARRANTY; without even the implied warranty of MERCHANTABILITY or
 * FITNESS FOR A PARTICULAR PURPOSE.  See the GNU General Public License for
 * more details.
 *
 * You should have received a copy of the GNU General Public License along with
 * this program.  If not, see <http://www.gnu.org/licenses/>.
 */

#include "mdp5_kms.h"

#include <linux/sort.h>
#include <drm/drm_mode.h>
#include "drm_crtc.h"
#include "drm_crtc_helper.h"
#include "drm_flip_work.h"

#define CURSOR_WIDTH	64
#define CURSOR_HEIGHT	64

struct mdp5_crtc {
	struct drm_crtc base;
	int id;
	bool enabled;

	/* layer mixer used for this CRTC (+ its lock): */
#define GET_LM_ID(crtc_id)	((crtc_id == 3) ? 5 : crtc_id)
	int lm;
	spinlock_t lm_lock;	/* protect REG_MDP5_LM_* registers */

	/* CTL used for this CRTC: */
	struct mdp5_ctl *ctl;

	/* if there is a pending flip, these will be non-null: */
	struct drm_pending_vblank_event *event;

	/* Bits have been flushed at the last commit,
	 * used to decide if a vsync has happened since last commit.
	 */
	u32 flushed_mask;

#define PENDING_CURSOR 0x1
#define PENDING_FLIP   0x2
	atomic_t pending;

	/* for unref'ing cursor bo's after scanout completes: */
	struct drm_flip_work unref_cursor_work;

	struct mdp_irq vblank;
	struct mdp_irq err;
	struct mdp_irq pp_done;

	struct completion pp_completion;

	bool cmd_mode;

	struct {
		/* protect REG_MDP5_LM_CURSOR* registers and cursor scanout_bo*/
		spinlock_t lock;

		/* current cursor being scanned out: */
		struct drm_gem_object *scanout_bo;
		uint32_t width, height;
		uint32_t x, y;
	} cursor;
};
#define to_mdp5_crtc(x) container_of(x, struct mdp5_crtc, base)

static struct mdp5_kms *get_kms(struct drm_crtc *crtc)
{
	struct msm_drm_private *priv = crtc->dev->dev_private;
	return to_mdp5_kms(to_mdp_kms(priv->kms));
}

static void request_pending(struct drm_crtc *crtc, uint32_t pending)
{
	struct mdp5_crtc *mdp5_crtc = to_mdp5_crtc(crtc);

	atomic_or(pending, &mdp5_crtc->pending);
	mdp_irq_register(&get_kms(crtc)->base, &mdp5_crtc->vblank);
}

static void request_pp_done_pending(struct drm_crtc *crtc)
{
	struct mdp5_crtc *mdp5_crtc = to_mdp5_crtc(crtc);
	reinit_completion(&mdp5_crtc->pp_completion);
}

static u32 crtc_flush(struct drm_crtc *crtc, u32 flush_mask)
{
	struct mdp5_crtc *mdp5_crtc = to_mdp5_crtc(crtc);

	DBG("%s: flush=%08x", crtc->name, flush_mask);
	return mdp5_ctl_commit(mdp5_crtc->ctl, flush_mask);
}

/*
 * flush updates, to make sure hw is updated to new scanout fb,
 * so that we can safely queue unref to current fb (ie. next
 * vblank we know hw is done w/ previous scanout_fb).
 */
static u32 crtc_flush_all(struct drm_crtc *crtc)
{
	struct mdp5_crtc *mdp5_crtc = to_mdp5_crtc(crtc);
	struct drm_plane *plane;
	uint32_t flush_mask = 0;

	/* this should not happen: */
	if (WARN_ON(!mdp5_crtc->ctl))
		return 0;

	drm_atomic_crtc_for_each_plane(plane, crtc) {
		flush_mask |= mdp5_plane_get_flush(plane);
	}

	flush_mask |= mdp_ctl_flush_mask_lm(mdp5_crtc->lm);

	return crtc_flush(crtc, flush_mask);
}

/* if file!=NULL, this is preclose potential cancel-flip path */
static void complete_flip(struct drm_crtc *crtc, struct drm_file *file)
{
	struct mdp5_crtc *mdp5_crtc = to_mdp5_crtc(crtc);
	struct drm_device *dev = crtc->dev;
	struct drm_pending_vblank_event *event;
	unsigned long flags;

	spin_lock_irqsave(&dev->event_lock, flags);
	event = mdp5_crtc->event;
	if (event) {
		/* if regular vblank case (!file) or if cancel-flip from
		 * preclose on file that requested flip, then send the
		 * event:
		 */
		if (!file || (event->base.file_priv == file)) {
			mdp5_crtc->event = NULL;
			DBG("%s: send event: %p", crtc->name, event);
			drm_crtc_send_vblank_event(crtc, event);
		}
	}
	spin_unlock_irqrestore(&dev->event_lock, flags);

	if (mdp5_crtc->ctl && !crtc->state->enable) {
		/* set STAGE_UNUSED for all layers */
		mdp5_ctl_blend(mdp5_crtc->ctl, NULL, 0, 0);
		mdp5_crtc->ctl = NULL;
	}
}

static void unref_cursor_worker(struct drm_flip_work *work, void *val)
{
	struct mdp5_crtc *mdp5_crtc =
		container_of(work, struct mdp5_crtc, unref_cursor_work);
	struct mdp5_kms *mdp5_kms = get_kms(&mdp5_crtc->base);

	msm_gem_put_iova(val, mdp5_kms->id);
	drm_gem_object_unreference_unlocked(val);
}

static void mdp5_crtc_destroy(struct drm_crtc *crtc)
{
	struct mdp5_crtc *mdp5_crtc = to_mdp5_crtc(crtc);

	drm_crtc_cleanup(crtc);
	drm_flip_work_cleanup(&mdp5_crtc->unref_cursor_work);

	kfree(mdp5_crtc);
}

/*
 * blend_setup() - blend all the planes of a CRTC
 *
 * If no base layer is available, border will be enabled as the base layer.
 * Otherwise all layers will be blended based on their stage calculated
 * in mdp5_crtc_atomic_check.
 */
static void blend_setup(struct drm_crtc *crtc)
{
	struct mdp5_crtc *mdp5_crtc = to_mdp5_crtc(crtc);
	struct mdp5_kms *mdp5_kms = get_kms(crtc);
	struct drm_plane *plane;
	const struct mdp5_cfg_hw *hw_cfg;
	struct mdp5_plane_state *pstate, *pstates[STAGE_MAX + 1] = {NULL};
	const struct mdp_format *format;
	uint32_t lm = mdp5_crtc->lm;
	uint32_t blend_op, fg_alpha, bg_alpha, ctl_blend_flags = 0;
	unsigned long flags;
	uint8_t stage[STAGE_MAX + 1];
	int i, plane_cnt = 0;
#define blender(stage)	((stage) - STAGE0)

	hw_cfg = mdp5_cfg_get_hw_config(mdp5_kms->cfg);

	spin_lock_irqsave(&mdp5_crtc->lm_lock, flags);

	/* ctl could be released already when we are shutting down: */
	if (!mdp5_crtc->ctl)
		goto out;

	/* Collect all plane information */
	drm_atomic_crtc_for_each_plane(plane, crtc) {
		pstate = to_mdp5_plane_state(plane->state);
		pstates[pstate->stage] = pstate;
		stage[pstate->stage] = mdp5_plane_pipe(plane);
		plane_cnt++;
	}

	if (!pstates[STAGE_BASE]) {
		ctl_blend_flags |= MDP5_CTL_BLEND_OP_FLAG_BORDER_OUT;
		DBG("Border Color is enabled");
	}

	/* The reset for blending */
	for (i = STAGE0; i <= STAGE_MAX; i++) {
		if (!pstates[i])
			continue;

		format = to_mdp_format(
			msm_framebuffer_format(pstates[i]->base.fb));
		plane = pstates[i]->base.plane;
		blend_op = MDP5_LM_BLEND_OP_MODE_FG_ALPHA(FG_CONST) |
			MDP5_LM_BLEND_OP_MODE_BG_ALPHA(BG_CONST);
		fg_alpha = pstates[i]->alpha;
		bg_alpha = 0xFF - pstates[i]->alpha;
		DBG("Stage %d fg_alpha %x bg_alpha %x", i, fg_alpha, bg_alpha);

		if (format->alpha_enable && pstates[i]->premultiplied) {
			blend_op = MDP5_LM_BLEND_OP_MODE_FG_ALPHA(FG_CONST) |
				MDP5_LM_BLEND_OP_MODE_BG_ALPHA(FG_PIXEL);
			if (fg_alpha != 0xff) {
				bg_alpha = fg_alpha;
				blend_op |=
					MDP5_LM_BLEND_OP_MODE_BG_MOD_ALPHA |
					MDP5_LM_BLEND_OP_MODE_BG_INV_MOD_ALPHA;
			} else {
				blend_op |= MDP5_LM_BLEND_OP_MODE_BG_INV_ALPHA;
			}
		} else if (format->alpha_enable) {
			blend_op = MDP5_LM_BLEND_OP_MODE_FG_ALPHA(FG_PIXEL) |
				MDP5_LM_BLEND_OP_MODE_BG_ALPHA(FG_PIXEL);
			if (fg_alpha != 0xff) {
				bg_alpha = fg_alpha;
				blend_op |=
				       MDP5_LM_BLEND_OP_MODE_FG_MOD_ALPHA |
				       MDP5_LM_BLEND_OP_MODE_FG_INV_MOD_ALPHA |
				       MDP5_LM_BLEND_OP_MODE_BG_MOD_ALPHA |
				       MDP5_LM_BLEND_OP_MODE_BG_INV_MOD_ALPHA;
			} else {
				blend_op |= MDP5_LM_BLEND_OP_MODE_BG_INV_ALPHA;
			}
		}

		mdp5_write(mdp5_kms, REG_MDP5_LM_BLEND_OP_MODE(lm,
				blender(i)), blend_op);
		mdp5_write(mdp5_kms, REG_MDP5_LM_BLEND_FG_ALPHA(lm,
				blender(i)), fg_alpha);
		mdp5_write(mdp5_kms, REG_MDP5_LM_BLEND_BG_ALPHA(lm,
				blender(i)), bg_alpha);
	}

	mdp5_ctl_blend(mdp5_crtc->ctl, stage, plane_cnt, ctl_blend_flags);

out:
	spin_unlock_irqrestore(&mdp5_crtc->lm_lock, flags);
}

static void mdp5_crtc_mode_set_nofb(struct drm_crtc *crtc)
{
	struct mdp5_crtc *mdp5_crtc = to_mdp5_crtc(crtc);
	struct mdp5_kms *mdp5_kms = get_kms(crtc);
	unsigned long flags;
	struct drm_display_mode *mode;

	if (WARN_ON(!crtc->state))
		return;

	mode = &crtc->state->adjusted_mode;

	DBG("%s: set mode: %d:\"%s\" %d %d %d %d %d %d %d %d %d %d 0x%x 0x%x",
			crtc->name, mode->base.id, mode->name,
			mode->vrefresh, mode->clock,
			mode->hdisplay, mode->hsync_start,
			mode->hsync_end, mode->htotal,
			mode->vdisplay, mode->vsync_start,
			mode->vsync_end, mode->vtotal,
			mode->type, mode->flags);

	spin_lock_irqsave(&mdp5_crtc->lm_lock, flags);
	mdp5_write(mdp5_kms, REG_MDP5_LM_OUT_SIZE(mdp5_crtc->lm),
			MDP5_LM_OUT_SIZE_WIDTH(mode->hdisplay) |
			MDP5_LM_OUT_SIZE_HEIGHT(mode->vdisplay));
	spin_unlock_irqrestore(&mdp5_crtc->lm_lock, flags);
}

static void mdp5_crtc_disable(struct drm_crtc *crtc)
{
	struct mdp5_crtc *mdp5_crtc = to_mdp5_crtc(crtc);
	struct mdp5_kms *mdp5_kms = get_kms(crtc);

	DBG("%s", crtc->name);

	if (WARN_ON(!mdp5_crtc->enabled))
		return;

	if (mdp5_crtc->cmd_mode)
		mdp_irq_unregister(&mdp5_kms->base, &mdp5_crtc->pp_done);

	mdp_irq_unregister(&mdp5_kms->base, &mdp5_crtc->err);
	mdp5_disable(mdp5_kms);

	mdp5_crtc->enabled = false;
}

static void mdp5_crtc_enable(struct drm_crtc *crtc)
{
	struct mdp5_crtc *mdp5_crtc = to_mdp5_crtc(crtc);
	struct mdp5_kms *mdp5_kms = get_kms(crtc);

	DBG("%s", crtc->name);

	if (WARN_ON(mdp5_crtc->enabled))
		return;

	mdp5_enable(mdp5_kms);
	mdp_irq_register(&mdp5_kms->base, &mdp5_crtc->err);

	if (mdp5_crtc->cmd_mode)
		mdp_irq_register(&mdp5_kms->base, &mdp5_crtc->pp_done);

	mdp5_crtc->enabled = true;
}

struct plane_state {
	struct drm_plane *plane;
	struct mdp5_plane_state *state;
};

static int pstate_cmp(const void *a, const void *b)
{
	struct plane_state *pa = (struct plane_state *)a;
	struct plane_state *pb = (struct plane_state *)b;
	return pa->state->zpos - pb->state->zpos;
}

/* is there a helper for this? */
static bool is_fullscreen(struct drm_crtc_state *cstate,
		struct drm_plane_state *pstate)
{
	return (pstate->crtc_x <= 0) && (pstate->crtc_y <= 0) &&
		((pstate->crtc_x + pstate->crtc_w) >= cstate->mode.hdisplay) &&
		((pstate->crtc_y + pstate->crtc_h) >= cstate->mode.vdisplay);
}

static int mdp5_crtc_atomic_check(struct drm_crtc *crtc,
		struct drm_crtc_state *state)
{
	struct mdp5_kms *mdp5_kms = get_kms(crtc);
	struct drm_plane *plane;
	struct drm_device *dev = crtc->dev;
	struct plane_state pstates[STAGE_MAX + 1];
	const struct mdp5_cfg_hw *hw_cfg;
	const struct drm_plane_state *pstate;
	int cnt = 0, base = 0, i;

	DBG("%s: check", crtc->name);

	drm_atomic_crtc_state_for_each_plane_state(plane, pstate, state) {
		pstates[cnt].plane = plane;
		pstates[cnt].state = to_mdp5_plane_state(pstate);

		cnt++;
	}

	/* assign a stage based on sorted zpos property */
	sort(pstates, cnt, sizeof(pstates[0]), pstate_cmp, NULL);

	/* if the bottom-most layer is not fullscreen, we need to use
	 * it for solid-color:
	 */
	if ((cnt > 0) && !is_fullscreen(state, &pstates[0].state->base))
		base++;

	/* verify that there are not too many planes attached to crtc
	 * and that we don't have conflicting mixer stages:
	 */
	hw_cfg = mdp5_cfg_get_hw_config(mdp5_kms->cfg);

	if ((cnt + base) >= hw_cfg->lm.nb_stages) {
<<<<<<< HEAD
		dev_err(dev->dev, "too many planes!\n");
=======
		dev_err(dev->dev, "too many planes! cnt=%d, base=%d\n", cnt, base);
>>>>>>> c470abd4
		return -EINVAL;
	}

	for (i = 0; i < cnt; i++) {
		pstates[i].state->stage = STAGE_BASE + i + base;
<<<<<<< HEAD
		DBG("%s: assign pipe %s on stage=%d", mdp5_crtc->name,
				pipe2name(mdp5_plane_pipe(pstates[i].plane)),
=======
		DBG("%s: assign pipe %s on stage=%d", crtc->name,
				pstates[i].plane->name,
>>>>>>> c470abd4
				pstates[i].state->stage);
	}

	return 0;
}

static void mdp5_crtc_atomic_begin(struct drm_crtc *crtc,
				   struct drm_crtc_state *old_crtc_state)
{
	DBG("%s: begin", crtc->name);
}

static void mdp5_crtc_atomic_flush(struct drm_crtc *crtc,
				   struct drm_crtc_state *old_crtc_state)
{
	struct mdp5_crtc *mdp5_crtc = to_mdp5_crtc(crtc);
	struct drm_device *dev = crtc->dev;
	unsigned long flags;

	DBG("%s: event: %p", crtc->name, crtc->state->event);

	WARN_ON(mdp5_crtc->event);

	spin_lock_irqsave(&dev->event_lock, flags);
	mdp5_crtc->event = crtc->state->event;
	spin_unlock_irqrestore(&dev->event_lock, flags);

	/*
	 * If no CTL has been allocated in mdp5_crtc_atomic_check(),
	 * it means we are trying to flush a CRTC whose state is disabled:
	 * nothing else needs to be done.
	 */
	if (unlikely(!mdp5_crtc->ctl))
		return;

	blend_setup(crtc);

	/* PP_DONE irq is only used by command mode for now.
	 * It is better to request pending before FLUSH and START trigger
	 * to make sure no pp_done irq missed.
	 * This is safe because no pp_done will happen before SW trigger
	 * in command mode.
	 */
	if (mdp5_crtc->cmd_mode)
		request_pp_done_pending(crtc);

	mdp5_crtc->flushed_mask = crtc_flush_all(crtc);

	request_pending(crtc, PENDING_FLIP);
}

static void get_roi(struct drm_crtc *crtc, uint32_t *roi_w, uint32_t *roi_h)
{
	struct mdp5_crtc *mdp5_crtc = to_mdp5_crtc(crtc);
	uint32_t xres = crtc->mode.hdisplay;
	uint32_t yres = crtc->mode.vdisplay;

	/*
	 * Cursor Region Of Interest (ROI) is a plane read from cursor
	 * buffer to render. The ROI region is determined by the visibility of
	 * the cursor point. In the default Cursor image the cursor point will
	 * be at the top left of the cursor image, unless it is specified
	 * otherwise using hotspot feature.
	 *
	 * If the cursor point reaches the right (xres - x < cursor.width) or
	 * bottom (yres - y < cursor.height) boundary of the screen, then ROI
	 * width and ROI height need to be evaluated to crop the cursor image
	 * accordingly.
	 * (xres-x) will be new cursor width when x > (xres - cursor.width)
	 * (yres-y) will be new cursor height when y > (yres - cursor.height)
	 */
	*roi_w = min(mdp5_crtc->cursor.width, xres -
			mdp5_crtc->cursor.x);
	*roi_h = min(mdp5_crtc->cursor.height, yres -
			mdp5_crtc->cursor.y);
}

static int mdp5_crtc_cursor_set(struct drm_crtc *crtc,
		struct drm_file *file, uint32_t handle,
		uint32_t width, uint32_t height)
{
	struct mdp5_crtc *mdp5_crtc = to_mdp5_crtc(crtc);
	struct drm_device *dev = crtc->dev;
	struct mdp5_kms *mdp5_kms = get_kms(crtc);
	struct drm_gem_object *cursor_bo, *old_bo = NULL;
	uint32_t blendcfg, stride;
	uint64_t cursor_addr;
	int ret, lm;
	enum mdp5_cursor_alpha cur_alpha = CURSOR_ALPHA_PER_PIXEL;
	uint32_t flush_mask = mdp_ctl_flush_mask_cursor(0);
	uint32_t roi_w, roi_h;
	bool cursor_enable = true;
	unsigned long flags;

	if ((width > CURSOR_WIDTH) || (height > CURSOR_HEIGHT)) {
		dev_err(dev->dev, "bad cursor size: %dx%d\n", width, height);
		return -EINVAL;
	}

	if (NULL == mdp5_crtc->ctl)
		return -EINVAL;

	if (!handle) {
		DBG("Cursor off");
		cursor_enable = false;
		goto set_cursor;
	}

	cursor_bo = drm_gem_object_lookup(file, handle);
	if (!cursor_bo)
		return -ENOENT;

	ret = msm_gem_get_iova(cursor_bo, mdp5_kms->id, &cursor_addr);
	if (ret)
		return -EINVAL;

	lm = mdp5_crtc->lm;
	stride = width * drm_format_plane_cpp(DRM_FORMAT_ARGB8888, 0);

	spin_lock_irqsave(&mdp5_crtc->cursor.lock, flags);
	old_bo = mdp5_crtc->cursor.scanout_bo;

	mdp5_crtc->cursor.scanout_bo = cursor_bo;
	mdp5_crtc->cursor.width = width;
	mdp5_crtc->cursor.height = height;

	get_roi(crtc, &roi_w, &roi_h);

	mdp5_write(mdp5_kms, REG_MDP5_LM_CURSOR_STRIDE(lm), stride);
	mdp5_write(mdp5_kms, REG_MDP5_LM_CURSOR_FORMAT(lm),
			MDP5_LM_CURSOR_FORMAT_FORMAT(CURSOR_FMT_ARGB8888));
	mdp5_write(mdp5_kms, REG_MDP5_LM_CURSOR_IMG_SIZE(lm),
			MDP5_LM_CURSOR_IMG_SIZE_SRC_H(height) |
			MDP5_LM_CURSOR_IMG_SIZE_SRC_W(width));
	mdp5_write(mdp5_kms, REG_MDP5_LM_CURSOR_SIZE(lm),
			MDP5_LM_CURSOR_SIZE_ROI_H(roi_h) |
			MDP5_LM_CURSOR_SIZE_ROI_W(roi_w));
	mdp5_write(mdp5_kms, REG_MDP5_LM_CURSOR_BASE_ADDR(lm), cursor_addr);

	blendcfg = MDP5_LM_CURSOR_BLEND_CONFIG_BLEND_EN;
	blendcfg |= MDP5_LM_CURSOR_BLEND_CONFIG_BLEND_ALPHA_SEL(cur_alpha);
	mdp5_write(mdp5_kms, REG_MDP5_LM_CURSOR_BLEND_CONFIG(lm), blendcfg);

	spin_unlock_irqrestore(&mdp5_crtc->cursor.lock, flags);

set_cursor:
	ret = mdp5_ctl_set_cursor(mdp5_crtc->ctl, 0, cursor_enable);
	if (ret) {
		dev_err(dev->dev, "failed to %sable cursor: %d\n",
				cursor_enable ? "en" : "dis", ret);
		goto end;
	}

	crtc_flush(crtc, flush_mask);

end:
	if (old_bo) {
		drm_flip_work_queue(&mdp5_crtc->unref_cursor_work, old_bo);
		/* enable vblank to complete cursor work: */
		request_pending(crtc, PENDING_CURSOR);
	}
	return ret;
}

static int mdp5_crtc_cursor_move(struct drm_crtc *crtc, int x, int y)
{
	struct mdp5_kms *mdp5_kms = get_kms(crtc);
	struct mdp5_crtc *mdp5_crtc = to_mdp5_crtc(crtc);
	uint32_t flush_mask = mdp_ctl_flush_mask_cursor(0);
	uint32_t roi_w;
	uint32_t roi_h;
	unsigned long flags;

	/* In case the CRTC is disabled, just drop the cursor update */
	if (unlikely(!crtc->state->enable))
		return 0;

	mdp5_crtc->cursor.x = x = max(x, 0);
	mdp5_crtc->cursor.y = y = max(y, 0);

	get_roi(crtc, &roi_w, &roi_h);

	spin_lock_irqsave(&mdp5_crtc->cursor.lock, flags);
	mdp5_write(mdp5_kms, REG_MDP5_LM_CURSOR_SIZE(mdp5_crtc->lm),
			MDP5_LM_CURSOR_SIZE_ROI_H(roi_h) |
			MDP5_LM_CURSOR_SIZE_ROI_W(roi_w));
	mdp5_write(mdp5_kms, REG_MDP5_LM_CURSOR_START_XY(mdp5_crtc->lm),
			MDP5_LM_CURSOR_START_XY_Y_START(y) |
			MDP5_LM_CURSOR_START_XY_X_START(x));
	spin_unlock_irqrestore(&mdp5_crtc->cursor.lock, flags);

	crtc_flush(crtc, flush_mask);

	return 0;
}

static const struct drm_crtc_funcs mdp5_crtc_funcs = {
	.set_config = drm_atomic_helper_set_config,
	.destroy = mdp5_crtc_destroy,
	.page_flip = drm_atomic_helper_page_flip,
	.set_property = drm_atomic_helper_crtc_set_property,
	.reset = drm_atomic_helper_crtc_reset,
	.atomic_duplicate_state = drm_atomic_helper_crtc_duplicate_state,
	.atomic_destroy_state = drm_atomic_helper_crtc_destroy_state,
	.cursor_set = mdp5_crtc_cursor_set,
	.cursor_move = mdp5_crtc_cursor_move,
};

static const struct drm_crtc_helper_funcs mdp5_crtc_helper_funcs = {
	.mode_set_nofb = mdp5_crtc_mode_set_nofb,
	.disable = mdp5_crtc_disable,
	.enable = mdp5_crtc_enable,
	.atomic_check = mdp5_crtc_atomic_check,
	.atomic_begin = mdp5_crtc_atomic_begin,
	.atomic_flush = mdp5_crtc_atomic_flush,
};

static void mdp5_crtc_vblank_irq(struct mdp_irq *irq, uint32_t irqstatus)
{
	struct mdp5_crtc *mdp5_crtc = container_of(irq, struct mdp5_crtc, vblank);
	struct drm_crtc *crtc = &mdp5_crtc->base;
	struct msm_drm_private *priv = crtc->dev->dev_private;
	unsigned pending;

	mdp_irq_unregister(&get_kms(crtc)->base, &mdp5_crtc->vblank);

	pending = atomic_xchg(&mdp5_crtc->pending, 0);

	if (pending & PENDING_FLIP) {
		complete_flip(crtc, NULL);
	}

	if (pending & PENDING_CURSOR)
		drm_flip_work_commit(&mdp5_crtc->unref_cursor_work, priv->wq);
}

static void mdp5_crtc_err_irq(struct mdp_irq *irq, uint32_t irqstatus)
{
	struct mdp5_crtc *mdp5_crtc = container_of(irq, struct mdp5_crtc, err);

	DBG("%s: error: %08x", mdp5_crtc->base.name, irqstatus);
}

static void mdp5_crtc_pp_done_irq(struct mdp_irq *irq, uint32_t irqstatus)
{
	struct mdp5_crtc *mdp5_crtc = container_of(irq, struct mdp5_crtc,
								pp_done);

	complete(&mdp5_crtc->pp_completion);
}

static void mdp5_crtc_wait_for_pp_done(struct drm_crtc *crtc)
{
	struct drm_device *dev = crtc->dev;
	struct mdp5_crtc *mdp5_crtc = to_mdp5_crtc(crtc);
	int ret;

	ret = wait_for_completion_timeout(&mdp5_crtc->pp_completion,
						msecs_to_jiffies(50));
	if (ret == 0)
		dev_warn(dev->dev, "pp done time out, lm=%d\n", mdp5_crtc->lm);
}

static void mdp5_crtc_wait_for_flush_done(struct drm_crtc *crtc)
{
	struct drm_device *dev = crtc->dev;
	struct mdp5_crtc *mdp5_crtc = to_mdp5_crtc(crtc);
	int ret;

	/* Should not call this function if crtc is disabled. */
	if (!mdp5_crtc->ctl)
		return;

	ret = drm_crtc_vblank_get(crtc);
	if (ret)
		return;

	ret = wait_event_timeout(dev->vblank[drm_crtc_index(crtc)].queue,
		((mdp5_ctl_get_commit_status(mdp5_crtc->ctl) &
		mdp5_crtc->flushed_mask) == 0),
		msecs_to_jiffies(50));
	if (ret <= 0)
		dev_warn(dev->dev, "vblank time out, crtc=%d\n", mdp5_crtc->id);

	mdp5_crtc->flushed_mask = 0;

	drm_crtc_vblank_put(crtc);
}

uint32_t mdp5_crtc_vblank(struct drm_crtc *crtc)
{
	struct mdp5_crtc *mdp5_crtc = to_mdp5_crtc(crtc);
	return mdp5_crtc->vblank.irqmask;
}

void mdp5_crtc_set_pipeline(struct drm_crtc *crtc,
		struct mdp5_interface *intf, struct mdp5_ctl *ctl)
{
	struct mdp5_crtc *mdp5_crtc = to_mdp5_crtc(crtc);
	struct mdp5_kms *mdp5_kms = get_kms(crtc);
	int lm = mdp5_crtc_get_lm(crtc);

	/* now that we know what irq's we want: */
	mdp5_crtc->err.irqmask = intf2err(intf->num);
	mdp5_crtc->vblank.irqmask = intf2vblank(lm, intf);

	if ((intf->type == INTF_DSI) &&
		(intf->mode == MDP5_INTF_DSI_MODE_COMMAND)) {
		mdp5_crtc->pp_done.irqmask = lm2ppdone(lm);
		mdp5_crtc->pp_done.irq = mdp5_crtc_pp_done_irq;
		mdp5_crtc->cmd_mode = true;
	} else {
		mdp5_crtc->pp_done.irqmask = 0;
		mdp5_crtc->pp_done.irq = NULL;
		mdp5_crtc->cmd_mode = false;
	}

	mdp_irq_update(&mdp5_kms->base);

	mdp5_crtc->ctl = ctl;
	mdp5_ctl_set_pipeline(ctl, intf, lm);
}

int mdp5_crtc_get_lm(struct drm_crtc *crtc)
{
	struct mdp5_crtc *mdp5_crtc = to_mdp5_crtc(crtc);
	return WARN_ON(!crtc) ? -EINVAL : mdp5_crtc->lm;
}

void mdp5_crtc_wait_for_commit_done(struct drm_crtc *crtc)
{
	struct mdp5_crtc *mdp5_crtc = to_mdp5_crtc(crtc);

	if (mdp5_crtc->cmd_mode)
		mdp5_crtc_wait_for_pp_done(crtc);
	else
		mdp5_crtc_wait_for_flush_done(crtc);
}

/* initialize crtc */
struct drm_crtc *mdp5_crtc_init(struct drm_device *dev,
		struct drm_plane *plane, int id)
{
	struct drm_crtc *crtc = NULL;
	struct mdp5_crtc *mdp5_crtc;

	mdp5_crtc = kzalloc(sizeof(*mdp5_crtc), GFP_KERNEL);
	if (!mdp5_crtc)
		return ERR_PTR(-ENOMEM);

	crtc = &mdp5_crtc->base;

	mdp5_crtc->id = id;
	mdp5_crtc->lm = GET_LM_ID(id);

	spin_lock_init(&mdp5_crtc->lm_lock);
	spin_lock_init(&mdp5_crtc->cursor.lock);
	init_completion(&mdp5_crtc->pp_completion);

	mdp5_crtc->vblank.irq = mdp5_crtc_vblank_irq;
	mdp5_crtc->err.irq = mdp5_crtc_err_irq;

	drm_crtc_init_with_planes(dev, crtc, plane, NULL, &mdp5_crtc_funcs,
				  NULL);

	drm_flip_work_init(&mdp5_crtc->unref_cursor_work,
			"unref cursor", unref_cursor_worker);

	drm_crtc_helper_add(crtc, &mdp5_crtc_helper_funcs);
	plane->crtc = crtc;

	return crtc;
}<|MERGE_RESOLUTION|>--- conflicted
+++ resolved
@@ -396,23 +396,14 @@
 	hw_cfg = mdp5_cfg_get_hw_config(mdp5_kms->cfg);
 
 	if ((cnt + base) >= hw_cfg->lm.nb_stages) {
-<<<<<<< HEAD
-		dev_err(dev->dev, "too many planes!\n");
-=======
 		dev_err(dev->dev, "too many planes! cnt=%d, base=%d\n", cnt, base);
->>>>>>> c470abd4
 		return -EINVAL;
 	}
 
 	for (i = 0; i < cnt; i++) {
 		pstates[i].state->stage = STAGE_BASE + i + base;
-<<<<<<< HEAD
-		DBG("%s: assign pipe %s on stage=%d", mdp5_crtc->name,
-				pipe2name(mdp5_plane_pipe(pstates[i].plane)),
-=======
 		DBG("%s: assign pipe %s on stage=%d", crtc->name,
 				pstates[i].plane->name,
->>>>>>> c470abd4
 				pstates[i].state->stage);
 	}
 
