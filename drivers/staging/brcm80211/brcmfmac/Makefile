#
# Makefile fragment for Broadcom 802.11n Networking Device Driver
#
# Copyright (c) 2010 Broadcom Corporation
#
# Permission to use, copy, modify, and/or distribute this software for any
# purpose with or without fee is hereby granted, provided that the above
# copyright notice and this permission notice appear in all copies.
#
# THE SOFTWARE IS PROVIDED "AS IS" AND THE AUTHOR DISCLAIMS ALL WARRANTIES
# WITH REGARD TO THIS SOFTWARE INCLUDING ALL IMPLIED WARRANTIES OF
# MERCHANTABILITY AND FITNESS. IN NO EVENT SHALL THE AUTHOR BE LIABLE FOR ANY
# SPECIAL, DIRECT, INDIRECT, OR CONSEQUENTIAL DAMAGES OR ANY DAMAGES
# WHATSOEVER RESULTING FROM LOSS OF USE, DATA OR PROFITS, WHETHER IN AN ACTION
# OF CONTRACT, NEGLIGENCE OR OTHER TORTIOUS ACTION, ARISING OUT OF OR IN
# CONNECTION WITH THE USE OR PERFORMANCE OF THIS SOFTWARE.

ccflags-y :=			\
	-DARP_OFFLOAD_SUPPORT	\
	-DBCMLXSDMMC		\
	-DBCMPLATFORM_BUS	\
	-DBCMSDIO		\
	-DBDC			\
	-DBRCM_FULLMAC		\
	-DDHD_FIRSTREAD=64	\
	-DDHD_SCHED		\
	-DDHD_SDALIGN=64	\
	-DEMBEDDED_PLATFORM	\
	-DMAX_HDR_READ=64	\
	-DMMC_SDIO_ABORT	\
	-DPKT_FILTER_SUPPORT	\
	-DSHOW_EVENTS		\
	-DTOE
<<<<<<< HEAD

ccflags-$(CONFIG_BRCMDBG)	+= -DDHD_DEBUG

ccflags-y += \
	-Idrivers/staging/brcm80211/brcmfmac	\
	-Idrivers/staging/brcm80211/include		\
	-Idrivers/staging/brcm80211/util

=======

ccflags-$(CONFIG_BRCMDBG)	+= -DDHD_DEBUG

ccflags-y += \
	-Idrivers/staging/brcm80211/brcmfmac	\
	-Idrivers/staging/brcm80211/include

>>>>>>> d762f438
DHDOFILES = \
	wl_cfg80211.o \
	wl_iw.o \
	dhd_cdc.o \
	dhd_common.o \
	dhd_custom_gpio.o \
	dhd_sdio.o	\
	dhd_linux.o \
	dhd_linux_sched.o \
	bcmsdh.o \
	bcmsdh_linux.o	\
	bcmsdh_sdmmc.o \
<<<<<<< HEAD
	bcmsdh_sdmmc_linux.o \
	aiutils.o \
	siutils.o \
	sbutils.o \
	bcmutils.o \
	bcmwifi.o \
	hndpmu.o

obj-m += brcmfmac.o
=======
	bcmsdh_sdmmc_linux.o

obj-$(CONFIG_BRCMFMAC) += brcmfmac.o
>>>>>>> d762f438
brcmfmac-objs += $(DHDOFILES)<|MERGE_RESOLUTION|>--- conflicted
+++ resolved
@@ -31,16 +31,6 @@
 	-DPKT_FILTER_SUPPORT	\
 	-DSHOW_EVENTS		\
 	-DTOE
-<<<<<<< HEAD
-
-ccflags-$(CONFIG_BRCMDBG)	+= -DDHD_DEBUG
-
-ccflags-y += \
-	-Idrivers/staging/brcm80211/brcmfmac	\
-	-Idrivers/staging/brcm80211/include		\
-	-Idrivers/staging/brcm80211/util
-
-=======
 
 ccflags-$(CONFIG_BRCMDBG)	+= -DDHD_DEBUG
 
@@ -48,7 +38,6 @@
 	-Idrivers/staging/brcm80211/brcmfmac	\
 	-Idrivers/staging/brcm80211/include
 
->>>>>>> d762f438
 DHDOFILES = \
 	wl_cfg80211.o \
 	wl_iw.o \
@@ -61,19 +50,7 @@
 	bcmsdh.o \
 	bcmsdh_linux.o	\
 	bcmsdh_sdmmc.o \
-<<<<<<< HEAD
-	bcmsdh_sdmmc_linux.o \
-	aiutils.o \
-	siutils.o \
-	sbutils.o \
-	bcmutils.o \
-	bcmwifi.o \
-	hndpmu.o
-
-obj-m += brcmfmac.o
-=======
 	bcmsdh_sdmmc_linux.o
 
 obj-$(CONFIG_BRCMFMAC) += brcmfmac.o
->>>>>>> d762f438
 brcmfmac-objs += $(DHDOFILES)